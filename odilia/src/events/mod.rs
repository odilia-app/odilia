--- conflicted
+++ resolved
@@ -207,21 +207,14 @@
 
 	pub async fn generate_state() -> eyre::Result<ScreenReaderState> {
 		let (send, _recv) = channel(32);
-<<<<<<< HEAD
-		let cache = serde_json::from_str(include_str!("wcag_cache_items.json")).unwrap();
-		let state = ScreenReaderState::new(send, None).await.unwrap();
-		state.cache.add_all(cache).unwrap();
-		state
-=======
 		let cache = serde_json::from_str(include_str!("wcag_cache_items.json"))
 			.context("unable to load cache data from json file")?;
-		let state = ScreenReaderState::new(send)
+		let state = ScreenReaderState::new(send, None)
 			.await
 			.context("unable to realise screenreader state")?;
 		state.cache
 			.add_all(cache)
 			.context("unable to add cache to the system")?;
 		Ok(state)
->>>>>>> 797956a5
 	}
 }