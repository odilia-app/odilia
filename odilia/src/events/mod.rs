mod object;
mod document;

use std::{collections::HashMap, rc::Rc};

use futures::stream::StreamExt;
use speech_dispatcher::Priority;
use tokio::sync::mpsc::{Receiver, Sender};

use atspi::{
    accessible::Role,
    accessible_plus::{AccessiblePlus, MatcherArgs},
    collection::MatchType,
    convertable::Convertable,
    events::Event,
};
use crate::state::ScreenReaderState;
use odilia_common::{
    events::{Direction, ScreenReaderEvent},
    modes::ScreenReaderMode,
};

pub async fn structural_navigation(state: &ScreenReaderState, dir: Direction, role: Role) -> zbus::Result<()> {
    let curr = state.history_item(0).await?;
    let roles = vec![role];
    let attributes = HashMap::new();
    let interfaces = Vec::new();
    let mt: MatcherArgs = (
        roles,
        MatchType::Invalid,
        attributes,
        MatchType::Invalid,
        interfaces,
        MatchType::Invalid,
    );
    if let Some(next) = curr.get_next(&mt, dir == Direction::Backward).await? {
        let text = next.to_text().await?;
        text.set_caret_offset(0).await?;
    } else {
        state.say(Priority::Text, "No more headings".to_string()).await;
    }
    Ok(())
}

pub async fn sr_event(
    state: Rc<ScreenReaderState>,
    mut sr_events: Receiver<ScreenReaderEvent>,
) -> zbus::Result<()> {
    loop {
        let sr_event = match sr_events.recv().await {
            Some(e) => e,
            _ => continue
        };
        tracing::debug!("SR Event received");
        match sr_event {
            ScreenReaderEvent::StructuralNavigation(dir, role) => {
                 if let Err(e) = structural_navigation(&state, dir, role).await {
                    tracing::debug!(error = %e, "There was an error with the structural navigation call.");
                }
            },
            ScreenReaderEvent::StopSpeech => tracing::trace!("Stopping speech!"),
            ScreenReaderEvent::ChangeMode(ScreenReaderMode { name }) => {
                tracing::debug!("Changing mode to {:?}", name);
                //let _ = mode_channel.send(ScreenReaderMode { name }).await;
            }
            _ => {}
        };
    }
}

<<<<<<< HEAD
#[tracing::instrument(level = "debug"i, skip(state))]
pub async fn process(state: Rc<ScreenReaderState>) {
    let events = state.atspi.event_stream();
=======
#[tracing::instrument(level = "debug")]
pub async fn receive(tx: &Sender<Event>) {
    let events = state::get_event_stream().await;
>>>>>>> 24c85377
    pin_utils::pin_mut!(events);
    loop {
        match events.next().await {
            Some(Ok(event)) => {
<<<<<<< HEAD
                if let Err(e) = dispatch(&state, event).await {
                    tracing::error!(error = %e, "Could not handle event");
                }
=======
              if let Err(e) = tx.send(event).await {
                tracing::error!(error = %e, "Error sending atspi event");
              }
>>>>>>> 24c85377
            },
            _ => tracing::debug!("Event is none"),
        }
    }
}

<<<<<<< HEAD
async fn dispatch(state: &ScreenReaderState, event: Event) -> eyre::Result<()> {
=======
#[tracing::instrument(level = "debug")]
pub async fn process(rx: &mut Receiver<Event>) {
  while let Some(event) = rx.recv().await {
    if let Err(e) = dispatch(event).await {
        tracing::error!(error = %e, "Could not handle event");
    } else {
        tracing::debug!("Event handled without error");
    }
  }
}

async fn dispatch(event: Event) -> eyre::Result<()> {
>>>>>>> 24c85377
    // Dispatch based on interface
    if let Some(interface) = event.interface() {
        match interface
            .rsplit('.')
            .next()
            .expect("Interface name should contain '.'")
        {
            "Object" => object::dispatch(state, event).await?,
            "Document" => document::dispatch(state, event).await?,
            interface => tracing::debug!(interface, "Ignoring event with unknown interface"),
        }
    }
    Ok(())
}<|MERGE_RESOLUTION|>--- conflicted
+++ resolved
@@ -21,7 +21,9 @@
 };
 
 pub async fn structural_navigation(state: &ScreenReaderState, dir: Direction, role: Role) -> zbus::Result<()> {
+    tracing::debug!("Start history");
     let curr = state.history_item(0).await?;
+    tracing::debug!("End history");
     let roles = vec![role];
     let attributes = HashMap::new();
     let interfaces = Vec::new();
@@ -37,14 +39,14 @@
         let text = next.to_text().await?;
         text.set_caret_offset(0).await?;
     } else {
-        state.say(Priority::Text, "No more headings".to_string()).await;
+        state.say(Priority::Text, format!("No more {}s", role)).await;
     }
     Ok(())
 }
 
 pub async fn sr_event(
     state: Rc<ScreenReaderState>,
-    mut sr_events: Receiver<ScreenReaderEvent>,
+    sr_events: &mut Receiver<ScreenReaderEvent>,
 ) -> zbus::Result<()> {
     loop {
         let sr_event = match sr_events.recv().await {
@@ -68,41 +70,26 @@
     }
 }
 
-<<<<<<< HEAD
-#[tracing::instrument(level = "debug"i, skip(state))]
-pub async fn process(state: Rc<ScreenReaderState>) {
+//#[tracing::instrument(level = "debug"i, skip(state))]
+pub async fn receive(state: Rc<ScreenReaderState>, tx: Sender<Event>) {
     let events = state.atspi.event_stream();
-=======
-#[tracing::instrument(level = "debug")]
-pub async fn receive(tx: &Sender<Event>) {
-    let events = state::get_event_stream().await;
->>>>>>> 24c85377
     pin_utils::pin_mut!(events);
     loop {
         match events.next().await {
             Some(Ok(event)) => {
-<<<<<<< HEAD
-                if let Err(e) = dispatch(&state, event).await {
-                    tracing::error!(error = %e, "Could not handle event");
-                }
-=======
               if let Err(e) = tx.send(event).await {
                 tracing::error!(error = %e, "Error sending atspi event");
               }
->>>>>>> 24c85377
             },
             _ => tracing::debug!("Event is none"),
         }
     }
 }
 
-<<<<<<< HEAD
-async fn dispatch(state: &ScreenReaderState, event: Event) -> eyre::Result<()> {
-=======
-#[tracing::instrument(level = "debug")]
-pub async fn process(rx: &mut Receiver<Event>) {
+//#[tracing::instrument(level = "debug")]
+pub async fn process(state: Rc<ScreenReaderState>, rx: &mut Receiver<Event>) {
   while let Some(event) = rx.recv().await {
-    if let Err(e) = dispatch(event).await {
+    if let Err(e) = dispatch(&state, event).await {
         tracing::error!(error = %e, "Could not handle event");
     } else {
         tracing::debug!("Event handled without error");
@@ -110,8 +97,7 @@
   }
 }
 
-async fn dispatch(event: Event) -> eyre::Result<()> {
->>>>>>> 24c85377
+async fn dispatch(state: &ScreenReaderState, event: Event) -> eyre::Result<()> {
     // Dispatch based on interface
     if let Some(interface) = event.interface() {
         match interface
@@ -119,8 +105,8 @@
             .next()
             .expect("Interface name should contain '.'")
         {
-            "Object" => object::dispatch(state, event).await?,
-            "Document" => document::dispatch(state, event).await?,
+            "Object" => object::dispatch(&state, event).await?,
+            "Document" => document::dispatch(&state, event).await?,
             interface => tracing::debug!(interface, "Ignoring event with unknown interface"),
         }
     }
