--- conflicted
+++ resolved
@@ -21,7 +21,6 @@
 #[tokio::main]
 async fn main() -> eyre::Result<()> {
     logging::init();
-<<<<<<< HEAD
     let (mode_change_tx, mut mode_change_rx) = channel(8); // should maybe be 1? I don't know how it works
     let _args = args::parse();
     let init = state::init_state().await;
@@ -29,75 +28,17 @@
         eprintln!("Unable to initialize state. Fatal error.");
         exit(1);
     }
-=======
-    let _args = args::parse();
-
-    // Initialize state
-    state::init_state().await?;
-
-    // Add directional structural nav keys
-    const S_NAV_BINDINGS: &[(Key, Role)] = &[
-        (Key::Other('h'), Role::Heading),
-        (Key::Other('b'), Role::PushButton),
-        (Key::Other('k'), Role::Link),
-        (Key::Other('l'), Role::List),
-        (Key::Other('i'), Role::ListItem),
-    ];
-
-    for (key, role) in S_NAV_BINDINGS.iter().copied() {
-        let forward_kb = KeyBinding::new(Some(key)).mode(Some(ScreenReaderMode {
-            name: "BrowseMode".to_string(),
-        }));
-        let backward_kb = forward_kb.clone().mods(Modifiers::SHIFT);
-
-        add_keybind(
-            forward_kb,
-            ScreenReaderEvent::StructuralNavigation(Direction::Forward, role),
-        )
-        .await;
-        add_keybind(
-            backward_kb,
-            ScreenReaderEvent::StructuralNavigation(Direction::Backward, role),
-        )
-        .await;
-    }
-
-    // Misc keybindings
-    let noop_caps = KeyBinding::default().mods(Modifiers::ODILIA).notify(false);
-    add_keybind(noop_caps, ScreenReaderEvent::Noop).await;
-    let ctrl = KeyBinding::default()
-        .mods(Modifiers::CONTROL)
-        .consume(false);
-    add_keybind(ctrl, ScreenReaderEvent::StopSpeech).await;
-    let browse_mode = KeyBinding::new(Some(Key::Other('b'))).mods(Modifiers::ODILIA);
-    add_keybind(
-        browse_mode,
-        ScreenReaderEvent::ChangeMode(ScreenReaderMode {
-            name: "BrowseMode".to_string(),
-        }),
-    )
-    .await;
->>>>>>> 767f3c1c
-
-    // Register events
-    state::register_event("Object:StateChanged:Focused").await?;
-    state::register_event("Object:TextCaretMoved").await?;
-    state::register_event("Document:LoadComplete").await?;
-<<<<<<< HEAD
     let atspi_event_future = events::process();
     //let odilia_event_future = events::sr_event(&mut screen_reader_event_stream, mode_change_tx);
     let update_mode_future = update_sr_mode(&mut mode_change_rx);
     let _ = tokio::join!(atspi_event_future,  update_mode_future);
-=======
-
     // Create and run tasks
     let (mode_change_tx, mode_change_rx) = channel(8); // should maybe be 1? I don't know how it works
     let screen_reader_event_stream = create_keybind_channel();
 
     let atspi_event_future = tokio::spawn(events::process()).map(|r| r.wrap_err("Could not process at-spi events"));
-    let odilia_event_future = events::sr_event(screen_reader_event_stream, mode_change_tx).map(|r| r.wrap_err("Could not process Odilia events"));
+    //let odilia_event_future = events::sr_event(screen_reader_event_stream, mode_change_tx).map(|r| r.wrap_err("Could not process Odilia events"));
     let update_mode_future = tokio::spawn(update_sr_mode(mode_change_rx)).map(|r| r.wrap_err("Could not update mode"));
     tokio::try_join!(atspi_event_future, odilia_event_future, update_mode_future)?;
->>>>>>> 767f3c1c
     Ok(())
 }