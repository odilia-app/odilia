--- conflicted
+++ resolved
@@ -43,7 +43,6 @@
 	tracing_subscriber::Registry::default()
 		.with(env_filter)
 		.with(ErrorLayer::default())
-<<<<<<< HEAD
 		.with(HierarchicalLayer::new(4)
 			.with_bracketed_fields(true)
 			.with_targets(true)
@@ -62,9 +61,5 @@
 		.wrap_err("unable to init default logging layer")?;
 	//LogTracer appears to cause a deadlock after some time... cannot quite figure out why
 	//LogTracer::init().wrap_err("unable to init tracing log layer")?;
-=======
-		.with(final_layer)
-		.init();
->>>>>>> 04fbf9ee
 	Ok(())
 }