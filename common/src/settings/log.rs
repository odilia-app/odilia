use serde::{Deserialize, Serialize};
use std::path::PathBuf;

///structure used for all the configurable options related to logging
#[derive(Debug, Serialize, Deserialize)]
#[allow(clippy::module_name_repetitions)]
pub struct LogSettings {
	///the logging level this session should output at
	/// see the tracing documentation for more information, in the log filters section
	/// typical values here include info, warn, debug and trace
	/// however, one can also include specific modules for which logging should be shown at a different warning level
	pub level: String,
	///the place where odilia should output its logs
	/// the values possible include tty, file and syslog
	pub logger: LoggingKind,
}
impl Default for LogSettings {
	fn default() -> Self {
<<<<<<< HEAD
		let directories=xdg::BaseDirectories::with_prefix("odilia").expect("can't create required directories according to the xdg directory specification");
		let log_path = directories
			.place_state_file("odilia.log")
			.expect("can't place log file");
=======
		let xdg_dirs = xdg::BaseDirectories::with_prefix("odilia").expect(
			"unable to find the odilia config directory according to the xdg dirs specification",
		);
		let log_path = xdg_dirs
			.place_state_file("odilia.log")
			.expect("unable to place log file");

>>>>>>> f944d9d6
		Self { level: "info".to_owned(), logger: LoggingKind::File(log_path) }
	}
}

///the place where odilia should output its logs
#[derive(Serialize, Deserialize, Debug)]
pub enum LoggingKind {
	///a file where the log messages should be written
	/// the path can be both absolute and relative to the current working directory
	/// warning: the path must be accessible permission wise from the user where odilia was launched
	File(PathBuf),
	///logs are being sent to the terminal directly
	Tty,
	///the logs are sent to systemd-journald, as long as the target architecture supports it
	/// if that's not the case, this option does nothing
	Syslog,
}<|MERGE_RESOLUTION|>--- conflicted
+++ resolved
@@ -16,12 +16,6 @@
 }
 impl Default for LogSettings {
 	fn default() -> Self {
-<<<<<<< HEAD
-		let directories=xdg::BaseDirectories::with_prefix("odilia").expect("can't create required directories according to the xdg directory specification");
-		let log_path = directories
-			.place_state_file("odilia.log")
-			.expect("can't place log file");
-=======
 		let xdg_dirs = xdg::BaseDirectories::with_prefix("odilia").expect(
 			"unable to find the odilia config directory according to the xdg dirs specification",
 		);
@@ -29,7 +23,6 @@
 			.place_state_file("odilia.log")
 			.expect("unable to place log file");
 
->>>>>>> f944d9d6
 		Self { level: "info".to_owned(), logger: LoggingKind::File(log_path) }
 	}
 }
